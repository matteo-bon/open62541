/*
 * This work is licensed under a Creative Commons CCZero 1.0 Universal License.
 * See http://creativecommons.org/publicdomain/zero/1.0/ for more information.
 */
//to compile with single file releases:
// * single-threaded: gcc -std=c99 server.c open62541.c -o server
// * multi-threaded: gcc -std=c99 server.c open62541.c -o server -lurcu-cds -lurcu -lurcu-common -lpthread

#ifdef UA_NO_AMALGAMATION
# include <time.h>
# include "ua_types.h"
# include "ua_server.h"
# include "logger_stdout.h"
# include "networklayer_tcp.h"
#else
# include "open62541.h"
#endif

#include <signal.h>
#include <errno.h> // errno, EINTR
#include <stdio.h>
#include <stdlib.h>
#include <string.h>
#ifdef _MSC_VER
# include <io.h> //access
#else
# include <unistd.h> //access
#endif

#ifdef UA_MULTITHREADING
# ifdef UA_NO_AMALGAMATION
#  ifndef __USE_XOPEN2K
#   define __USE_XOPEN2K
#  endif
# endif
#include <pthread.h>
#endif

/****************************/
/* Server-related variables */
/****************************/

UA_Boolean running = 1;
UA_Logger logger;

/*************************/
/* Read-only data source */
/*************************/
static UA_StatusCode readTimeData(void *handle, UA_Boolean sourceTimeStamp, const UA_NumericRange *range, UA_DataValue *value) {
    if(range) {
        value->hasStatus = UA_TRUE;
        value->status = UA_STATUSCODE_BADINDEXRANGEINVALID;
        return UA_STATUSCODE_GOOD;
    }
	UA_DateTime *currentTime = UA_DateTime_new();
	if(!currentTime)
		return UA_STATUSCODE_BADOUTOFMEMORY;
	*currentTime = UA_DateTime_now();
	value->value.type = &UA_TYPES[UA_TYPES_DATETIME];
	value->value.arrayLength = -1;
	value->value.data = currentTime;
	value->hasValue = UA_TRUE;
	if(sourceTimeStamp) {
		value->hasSourceTimestamp = UA_TRUE;
		value->sourceTimestamp = *currentTime;
	}
	return UA_STATUSCODE_GOOD;
}

/*****************************/
/* Read-only CPU temperature */
/*      Only on Linux        */
/*****************************/
FILE* temperatureFile = NULL;
static UA_StatusCode readTemperature(void *handle, UA_Boolean sourceTimeStamp, const UA_NumericRange *range, UA_DataValue *value) {
    if(range) {
        value->hasStatus = UA_TRUE;
        value->status = UA_STATUSCODE_BADINDEXRANGEINVALID;
        return UA_STATUSCODE_GOOD;
    }

	UA_Double* currentTemperature = UA_Double_new();

	if(!currentTemperature)
		return UA_STATUSCODE_BADOUTOFMEMORY;

	rewind(temperatureFile);
	fflush(temperatureFile);

	if(fscanf(temperatureFile, "%lf", currentTemperature) != 1){
		UA_LOG_WARNING(logger, UA_LOGCATEGORY_USERLAND, "Can not parse temperature");
		exit(1);
	}

	*currentTemperature /= 1000.0;

	value->sourceTimestamp = UA_DateTime_now();
	value->hasSourceTimestamp = UA_TRUE;
	value->value.type = &UA_TYPES[UA_TYPES_DOUBLE];
	value->value.arrayLength = -1;
	value->value.data = currentTemperature;
	value->value.arrayDimensionsSize = -1;
	value->value.arrayDimensions = NULL;
	value->hasValue = UA_TRUE;
	return UA_STATUSCODE_GOOD;
}

/*************************/
/* Read-write status led */
/*************************/
#ifdef UA_MULTITHREADING
pthread_rwlock_t writeLock;
#endif
FILE* triggerFile = NULL;
FILE* ledFile = NULL;
UA_Boolean ledStatus = 0;

static UA_StatusCode readLedStatus(void *handle, UA_Boolean sourceTimeStamp, const UA_NumericRange *range, UA_DataValue *value) {
  if(range)
    return UA_STATUSCODE_BADINDEXRANGEINVALID;

  UA_StatusCode retval = UA_Variant_setScalarCopy(&value->value, &ledStatus, &UA_TYPES[UA_TYPES_BOOLEAN]);
  if(retval != UA_STATUSCODE_GOOD)
    return retval;
  
  if(sourceTimeStamp) {
          value->sourceTimestamp = UA_DateTime_now();
          value->hasSourceTimestamp = UA_TRUE;
  }
  return UA_STATUSCODE_GOOD;
}

static UA_StatusCode writeLedStatus(void *handle, const UA_Variant *data, const UA_NumericRange *range) {
    if(range)
        return UA_STATUSCODE_BADINDEXRANGEINVALID;

#ifdef UA_MULTITHREADING
	pthread_rwlock_wrlock(&writeLock);
#endif
	if(data->data)
		ledStatus = *(UA_Boolean*)data->data;

	if(triggerFile)
		fseek(triggerFile, 0, SEEK_SET);

	if(ledFile) {
		if(ledStatus == 1)
			fprintf(ledFile, "%s", "1");
		else
			fprintf(ledFile, "%s", "0");
		fflush(ledFile);
	}
#ifdef UA_MULTITHREADING
	pthread_rwlock_unlock(&writeLock);
#endif
	return UA_STATUSCODE_GOOD;
}

#ifdef ENABLE_METHODCALLS
static UA_StatusCode getMonitoredItems(const UA_NodeId objectId, const UA_Variant *input, UA_Variant *output, void *handle) {
    UA_String tmp = UA_STRING("Hello World");
    //UA_Server *theServer = (UA_Server *) handle; // Commented, would result in "unused variable" error
    UA_Variant_setScalarCopy(output, &tmp, &UA_TYPES[UA_TYPES_STRING]);
    printf("getMonitoredItems was called\n");
    return UA_STATUSCODE_GOOD;
}
#endif

static void stopHandler(int sign) {
    UA_LOG_INFO(logger, UA_LOGCATEGORY_SERVER, "Received Ctrl-C\n");
	running = 0;
}

static UA_ByteString loadCertificate(void) {
	UA_ByteString certificate = UA_STRING_NULL;
	FILE *fp = NULL;
	if(!(fp=fopen("server_cert.der", "rb"))) {
        errno = 0; // we read errno also from the tcp layer...
        return certificate;
    }

    fseek(fp, 0, SEEK_END);
    certificate.length = ftell(fp);
    certificate.data = malloc(certificate.length*sizeof(UA_Byte));
	if(!certificate.data){
		fclose(fp);
		return certificate;
	}

    fseek(fp, 0, SEEK_SET);
    if(fread(certificate.data, sizeof(UA_Byte), certificate.length, fp) < (size_t)certificate.length)
        UA_ByteString_deleteMembers(&certificate); // error reading the cert
    fclose(fp);

    return certificate;
}

UA_StatusCode nodeIter(UA_NodeId childId, UA_Boolean isInverse, UA_NodeId referenceTypeId, void *handle);
UA_StatusCode nodeIter(UA_NodeId childId, UA_Boolean isInverse, UA_NodeId referenceTypeId, void *handle) {  
  printf("References ns=%d;i=%d using i=%d ", childId.namespaceIndex, childId.identifier.numeric, referenceTypeId.identifier.numeric);
  if (isInverse == UA_TRUE) {
    printf(" (inverse)");
  }
  printf("\n");
  
  return UA_STATUSCODE_GOOD;
}

int main(int argc, char** argv) {
  signal(SIGINT, stopHandler); /* catches ctrl-c */
#ifdef UA_MULTITHREADING
  pthread_rwlock_init(&writeLock, 0);
#endif

  UA_Server *server = UA_Server_new(UA_ServerConfig_standard);
  logger = Logger_Stdout_new();
  UA_Server_setLogger(server, logger);
  UA_ByteString certificate = loadCertificate();
  UA_Server_setServerCertificate(server, certificate);
  UA_ByteString_deleteMembers(&certificate);
  UA_Server_addNetworkLayer(server, ServerNetworkLayerTCP_new(UA_ConnectionConfig_standard, 16664));

  // add node with the datetime data source
  UA_DataSource dateDataSource = (UA_DataSource) {.handle = NULL, .read = readTimeData, .write = NULL};
  const UA_QualifiedName dateName = UA_QUALIFIEDNAME(1, "current time");
  UA_Server_addDataSourceVariableNode(server, dateDataSource, dateName, UA_NODEID_NULL,
                                  UA_NODEID_NUMERIC(0, UA_NS0ID_OBJECTSFOLDER), UA_NODEID_NUMERIC(0, UA_NS0ID_ORGANIZES), NULL);

#ifndef _WIN32
  //cpu temperature monitoring for linux machines
  if((temperatureFile = fopen("/sys/class/thermal/thermal_zone0/temp", "r"))) {
          // add node with the data source
          UA_DataSource temperatureDataSource = (UA_DataSource) {.handle = NULL, .read = readTemperature, .write = NULL};
          const UA_QualifiedName tempName = UA_QUALIFIEDNAME(1, "cpu temperature");
          UA_Server_addDataSourceVariableNode(server, temperatureDataSource, tempName, UA_NODEID_NULL,
                                              UA_NODEID_NUMERIC(0, UA_NS0ID_OBJECTSFOLDER), UA_NODEID_NUMERIC(0, UA_NS0ID_ORGANIZES), NULL);
  }

  //LED control for rpi
  if(access("/sys/class/leds/led0/trigger", F_OK ) != -1 || access("/sys/class/leds/led0/brightness", F_OK ) != -1) {
    if((triggerFile = fopen("/sys/class/leds/led0/trigger", "w")) && (ledFile = fopen("/sys/class/leds/led0/brightness", "w"))) {
      //setting led mode to manual
      fprintf(triggerFile, "%s", "none");
      fflush(triggerFile);

      //turning off led initially
      fprintf(ledFile, "%s", "1");
      fflush(ledFile);

      // add node with the LED status data source
      UA_DataSource ledStatusDataSource = (UA_DataSource) {.handle = NULL, .read = readLedStatus, .write = writeLedStatus};
      const UA_QualifiedName statusName = UA_QUALIFIEDNAME(0, "status LED");
      UA_Server_addDataSourceVariableNode(server, ledStatusDataSource, statusName, UA_NODEID_NULL,
                                          UA_NODEID_NUMERIC(0, UA_NS0ID_OBJECTSFOLDER),
                                          UA_NODEID_NUMERIC(0, UA_NS0ID_ORGANIZES), NULL);
    } else {
      UA_LOG_WARNING(logger, UA_LOGCATEGORY_USERLAND, "[Raspberry Pi] LED file exist, but I have no access (try to run server with sudo)");
    }
  }
#endif

  // add a static variable node to the adresspace
  UA_Variant *myIntegerVariant = UA_Variant_new();
  UA_Int32 myInteger = 42;
  UA_Variant_setScalarCopy(myIntegerVariant, &myInteger, &UA_TYPES[UA_TYPES_INT32]);
  const UA_QualifiedName myIntegerName = UA_QUALIFIEDNAME(1, "the answer");
  const UA_NodeId myIntegerNodeId = UA_NODEID_STRING(1, "the.answer");
  UA_NodeId parentNodeId = UA_NODEID_NUMERIC(0, UA_NS0ID_OBJECTSFOLDER);
  UA_NodeId parentReferenceNodeId = UA_NODEID_NUMERIC(0, UA_NS0ID_ORGANIZES);
  UA_Server_addVariableNode(server, myIntegerNodeId, myIntegerName, UA_LOCALIZEDTEXT("en_US", "the answer"), UA_LOCALIZEDTEXT("en_US", "the answer"),
                            parentNodeId, parentReferenceNodeId, 0, 0, myIntegerVariant, NULL);

  /**************/
  /* Demo Nodes */
  /**************/

#define DEMOID 50000
  UA_Server_addObjectNode(server, UA_NODEID_NUMERIC(1, DEMOID), UA_QUALIFIEDNAME(1, "Demo"), UA_LOCALIZEDTEXT("en_US","Demo"), 
                          UA_LOCALIZEDTEXT("en_US","Demo"), UA_NODEID_NUMERIC(0, UA_NS0ID_OBJECTSFOLDER), UA_NODEID_NUMERIC(0, UA_NS0ID_ORGANIZES), 
                          0, 0, UA_EXPANDEDNODEID_NUMERIC(0, UA_NS0ID_FOLDERTYPE), NULL);

#define SCALARID 50001
  UA_Server_addObjectNode(server, UA_NODEID_NUMERIC(1, SCALARID), UA_QUALIFIEDNAME(1, "Scalar"), UA_LOCALIZEDTEXT("en_US","Demo"), 
                          UA_LOCALIZEDTEXT("en_US","Demo"), UA_NODEID_NUMERIC(1, DEMOID), UA_NODEID_NUMERIC(0, UA_NS0ID_ORGANIZES), 
                          0, 0, UA_EXPANDEDNODEID_NUMERIC(0, UA_NS0ID_FOLDERTYPE), NULL);

#define ARRAYID 50002
  UA_Server_addObjectNode(server, UA_NODEID_NUMERIC(1, ARRAYID), UA_QUALIFIEDNAME(1, "Array"), UA_LOCALIZEDTEXT("en_US","Demo"), 
                          UA_LOCALIZEDTEXT("en_US","Demo"), UA_NODEID_NUMERIC(1, DEMOID), UA_NODEID_NUMERIC(0, UA_NS0ID_ORGANIZES), 
                          0, 0, UA_EXPANDEDNODEID_NUMERIC(0, UA_NS0ID_FOLDERTYPE), NULL);

#define MATRIXID 50003
<<<<<<< HEAD
  UA_Server_addObjectNode(server, UA_NODEID_NUMERIC(1, MATRIXID), UA_QUALIFIEDNAME(1, "Matrix"), UA_LOCALIZEDTEXT("en_US","Demo"), 
                          UA_LOCALIZEDTEXT("en_US","Demo"), UA_NODEID_NUMERIC(1, DEMOID), UA_NODEID_NUMERIC(0, UA_NS0ID_ORGANIZES), 
                          0, 0,  UA_EXPANDEDNODEID_NUMERIC(0, UA_NS0ID_FOLDERTYPE), NULL);

  UA_UInt32 id = 51000; //running id in namespace 0
  for(UA_UInt32 type = 0; UA_IS_BUILTIN(type); type++) {
    if(type == UA_TYPES_VARIANT || type == UA_TYPES_DIAGNOSTICINFO)
        continue;
    //add a scalar node for every built-in type
    void *value = UA_new(&UA_TYPES[type]);
    UA_Variant *variant = UA_Variant_new();
    UA_Variant_setScalar(variant, value, &UA_TYPES[type]);
    char name[15];
    sprintf(name, "%02d", type);
    UA_QualifiedName qualifiedName = UA_QUALIFIEDNAME(1, name);
    UA_Server_addVariableNode(server, UA_NODEID_NUMERIC(1, ++id), qualifiedName, UA_LOCALIZEDTEXT("en_US",""), UA_LOCALIZEDTEXT("en_US",""),
                              UA_NODEID_NUMERIC(1, SCALARID), UA_NODEID_NUMERIC(0, UA_NS0ID_ORGANIZES), 0, 0, variant, NULL);

    //add an array node for every built-in type
    UA_Variant *arrayvar = UA_Variant_new();
    UA_Variant_setArray(arrayvar, UA_Array_new(&UA_TYPES[type], 10), 10, &UA_TYPES[type]);
    UA_Server_addVariableNode(server, UA_NODEID_NUMERIC(1, ++id), qualifiedName, UA_LOCALIZEDTEXT("en_US",""), UA_LOCALIZEDTEXT("en_US",""),
                              UA_NODEID_NUMERIC(1, ARRAYID), UA_NODEID_NUMERIC(0, UA_NS0ID_ORGANIZES), 0, 0, arrayvar, NULL);

    //add an matrix node for every built-in type
    arrayvar = UA_Variant_new();
    void* myMultiArray = UA_Array_new(&UA_TYPES[type],9);
    arrayvar->arrayDimensions = UA_Array_new(&UA_TYPES[UA_TYPES_INT32],2);
    arrayvar->arrayDimensions[0] = 3;
    arrayvar->arrayDimensions[1] = 3;
    arrayvar->arrayDimensionsSize = 2;
    arrayvar->arrayLength = 9;
    arrayvar->data = myMultiArray;
    arrayvar->type = &UA_TYPES[type];
    UA_Server_addVariableNode(server, UA_NODEID_NUMERIC(1, ++id), qualifiedName, UA_LOCALIZEDTEXT("en_US",""), UA_LOCALIZEDTEXT("en_US",""),
                              UA_NODEID_NUMERIC(1, MATRIXID), UA_NODEID_NUMERIC(0, UA_NS0ID_ORGANIZES), 0, 0, arrayvar, NULL);
  }

#ifdef ENABLE_METHODCALLS
  UA_Argument inputArguments;
  UA_Argument_init(&inputArguments);
  inputArguments.arrayDimensionsSize = -1;
  inputArguments.arrayDimensions = NULL;
  inputArguments.dataType = UA_TYPES[UA_TYPES_STRING].typeId;
  inputArguments.description = UA_LOCALIZEDTEXT("en_US", "A String");
  inputArguments.name = UA_STRING("Input an integer");
  inputArguments.valueRank = -1;

  UA_Argument outputArguments;
  UA_Argument_init(&outputArguments);
  outputArguments.arrayDimensionsSize = -1;
  outputArguments.arrayDimensions = NULL;
  outputArguments.dataType = UA_TYPES[UA_TYPES_STRING].typeId;
  outputArguments.description = UA_LOCALIZEDTEXT("en_US", "A String");
  outputArguments.name = UA_STRING("Input an integer");
  outputArguments.valueRank = -1;

  UA_NodeId methodId; // Retrieve the actual ID if this node if a random id as in UA_NODEID_NUMERIC(1,0) is used
  UA_Server_addMethodNode(server, UA_NODEID_NUMERIC(1,62541), UA_QUALIFIEDNAME(1,"ping"), UA_LOCALIZEDTEXT("en_US", "ping"),
                          UA_LOCALIZEDTEXT("en_US", "Return a single argument as passed by the caller"),
                          UA_NODEID_NUMERIC(0, UA_NS0ID_OBJECTSFOLDER), UA_NODEID_NUMERIC(0, UA_NS0ID_HASCOMPONENT),
                          0, 0,
                          &getMonitoredItems, // Call this method
                          (void *) server,    // Pass our server pointer as a handle to the method
                          1, &inputArguments, 1, &outputArguments, &methodId);
=======
   UA_Server_addObjectNode(server,UA_QUALIFIEDNAME(1, "Matrix"), UA_NODEID_NUMERIC(1, MATRIXID), UA_NODEID_NUMERIC(1, DEMOID),
                           UA_NODEID_NUMERIC(0, UA_NS0ID_ORGANIZES), UA_NODEID_NUMERIC(0, UA_NS0ID_FOLDERTYPE), NULL);

   UA_UInt32 id = 51000; //running id in namespace 0
   for(UA_UInt32 type = 0; UA_IS_BUILTIN(type); type++) {
       if(type == UA_TYPES_VARIANT || type == UA_TYPES_DIAGNOSTICINFO)
           continue;
       //add a scalar node for every built-in type
        void *value = UA_new(&UA_TYPES[type]);
        UA_Variant *variant = UA_Variant_new();
        UA_Variant_setScalar(variant, value, &UA_TYPES[type]);
        char name[15];
        sprintf(name, "%02d", type);
        UA_QualifiedName qualifiedName = UA_QUALIFIEDNAME(1, name);
        UA_Server_addVariableNode(server, variant, qualifiedName, UA_NODEID_NUMERIC(1, ++id),
                                  UA_NODEID_NUMERIC(1, SCALARID), UA_NODEID_NUMERIC(0, UA_NS0ID_ORGANIZES), NULL);

        //add an array node for every built-in type
        UA_Variant *arrayvar = UA_Variant_new();
        UA_Variant_setArray(arrayvar, UA_Array_new(&UA_TYPES[type], 10), 10, &UA_TYPES[type]);
        UA_Server_addVariableNode(server, arrayvar, qualifiedName, UA_NODEID_NUMERIC(1, ++id),
                                  UA_NODEID_NUMERIC(1, ARRAYID), UA_NODEID_NUMERIC(0, UA_NS0ID_ORGANIZES), NULL);

        //add an matrix node for every built-in type
        arrayvar = UA_Variant_new();
        void* myMultiArray = UA_Array_new(&UA_TYPES[type],9);
        arrayvar->arrayDimensions = UA_Array_new(&UA_TYPES[UA_TYPES_INT32],2);
        arrayvar->arrayDimensions[0] = 3;
        arrayvar->arrayDimensions[1] = 3;
        arrayvar->arrayDimensionsSize = 2;
        arrayvar->arrayLength = 9;
        arrayvar->data = myMultiArray;
        arrayvar->type = &UA_TYPES[type];
        UA_Server_addVariableNode(server, arrayvar, qualifiedName, UA_NODEID_NUMERIC(1, ++id),
                                  UA_NODEID_NUMERIC(1, MATRIXID), UA_NODEID_NUMERIC(0, UA_NS0ID_ORGANIZES), NULL);
   }


#ifdef ENABLE_METHODCALLS
   UA_Argument inputArguments;
   UA_Argument_init(&inputArguments);
   inputArguments.arrayDimensionsSize = -1;
   inputArguments.arrayDimensions = NULL;
   inputArguments.dataType = UA_TYPES[UA_TYPES_STRING].typeId;
   inputArguments.description = UA_LOCALIZEDTEXT("en_US", "A String");
   inputArguments.name = UA_STRING("Input an integer");
   inputArguments.valueRank = -1;

   UA_Argument outputArguments;
   UA_Argument_init(&outputArguments);
   outputArguments.arrayDimensionsSize = -1;
   outputArguments.arrayDimensions = NULL;
   outputArguments.dataType = UA_TYPES[UA_TYPES_STRING].typeId;
   outputArguments.description = UA_LOCALIZEDTEXT("en_US", "A String");
   outputArguments.name = UA_STRING("Input an integer");
   outputArguments.valueRank = -1;

   UA_NodeId methodId; // Retrieve the actual ID if this node if a random id as in UA_NODEID_NUMERIC(1,0) is used
   UA_StatusCode retvalM = UA_Server_addMethodNode(server, UA_QUALIFIEDNAME(1,"ping"), UA_NODEID_NUMERIC(1,62541),
                                                  UA_EXPANDEDNODEID_NUMERIC(0, UA_NS0ID_OBJECTSFOLDER), UA_NODEID_NUMERIC(0, UA_NS0ID_HASCOMPONENT),
                                                  &getMonitoredItems, 1, &inputArguments, 1, &outputArguments, &methodId);
                                                  
   if (retvalM == UA_STATUSCODE_GOOD)
      UA_NodeId_deleteMembers(&methodId);
                                                  
>>>>>>> f3379eaa
#endif
   
  // Example for iterating over all nodes referenced by "Objects":
  printf("Nodes connected to 'Objects':\n=============================\n");
  UA_Server_forEachChildNodeCall(server, UA_NODEID_NUMERIC(0, UA_NS0ID_OBJECTSFOLDER), nodeIter, NULL);
  
  // Some easy localization
  UA_LocalizedText objectsName = UA_LOCALIZEDTEXT("de_DE", "Objekte");
  UA_Server_setAttributeValue(server, UA_NODEID_NUMERIC(0, UA_NS0ID_OBJECTSFOLDER), UA_ATTRIBUTEID_DISPLAYNAME, (void *) &objectsName);
  
  //start server
  UA_StatusCode retval = UA_Server_run(server, 1, &running); //blocks until running=false

  //ctrl-c received -> clean up
  UA_Server_delete(server);

  if(temperatureFile)
          fclose(temperatureFile);

  if(triggerFile) {
          fseek(triggerFile, 0, SEEK_SET);
          //setting led mode to default
          fprintf(triggerFile, "%s", "mmc0");
          fclose(triggerFile);
  }
  
  if(ledFile)
    fclose(ledFile);

#ifdef UA_MULTITHREADING
  pthread_rwlock_destroy(&writeLock);
#endif

  return retval;
}<|MERGE_RESOLUTION|>--- conflicted
+++ resolved
@@ -290,7 +290,6 @@
                           0, 0, UA_EXPANDEDNODEID_NUMERIC(0, UA_NS0ID_FOLDERTYPE), NULL);
 
 #define MATRIXID 50003
-<<<<<<< HEAD
   UA_Server_addObjectNode(server, UA_NODEID_NUMERIC(1, MATRIXID), UA_QUALIFIEDNAME(1, "Matrix"), UA_LOCALIZEDTEXT("en_US","Demo"), 
                           UA_LOCALIZEDTEXT("en_US","Demo"), UA_NODEID_NUMERIC(1, DEMOID), UA_NODEID_NUMERIC(0, UA_NS0ID_ORGANIZES), 
                           0, 0,  UA_EXPANDEDNODEID_NUMERIC(0, UA_NS0ID_FOLDERTYPE), NULL);
@@ -356,73 +355,6 @@
                           &getMonitoredItems, // Call this method
                           (void *) server,    // Pass our server pointer as a handle to the method
                           1, &inputArguments, 1, &outputArguments, &methodId);
-=======
-   UA_Server_addObjectNode(server,UA_QUALIFIEDNAME(1, "Matrix"), UA_NODEID_NUMERIC(1, MATRIXID), UA_NODEID_NUMERIC(1, DEMOID),
-                           UA_NODEID_NUMERIC(0, UA_NS0ID_ORGANIZES), UA_NODEID_NUMERIC(0, UA_NS0ID_FOLDERTYPE), NULL);
-
-   UA_UInt32 id = 51000; //running id in namespace 0
-   for(UA_UInt32 type = 0; UA_IS_BUILTIN(type); type++) {
-       if(type == UA_TYPES_VARIANT || type == UA_TYPES_DIAGNOSTICINFO)
-           continue;
-       //add a scalar node for every built-in type
-        void *value = UA_new(&UA_TYPES[type]);
-        UA_Variant *variant = UA_Variant_new();
-        UA_Variant_setScalar(variant, value, &UA_TYPES[type]);
-        char name[15];
-        sprintf(name, "%02d", type);
-        UA_QualifiedName qualifiedName = UA_QUALIFIEDNAME(1, name);
-        UA_Server_addVariableNode(server, variant, qualifiedName, UA_NODEID_NUMERIC(1, ++id),
-                                  UA_NODEID_NUMERIC(1, SCALARID), UA_NODEID_NUMERIC(0, UA_NS0ID_ORGANIZES), NULL);
-
-        //add an array node for every built-in type
-        UA_Variant *arrayvar = UA_Variant_new();
-        UA_Variant_setArray(arrayvar, UA_Array_new(&UA_TYPES[type], 10), 10, &UA_TYPES[type]);
-        UA_Server_addVariableNode(server, arrayvar, qualifiedName, UA_NODEID_NUMERIC(1, ++id),
-                                  UA_NODEID_NUMERIC(1, ARRAYID), UA_NODEID_NUMERIC(0, UA_NS0ID_ORGANIZES), NULL);
-
-        //add an matrix node for every built-in type
-        arrayvar = UA_Variant_new();
-        void* myMultiArray = UA_Array_new(&UA_TYPES[type],9);
-        arrayvar->arrayDimensions = UA_Array_new(&UA_TYPES[UA_TYPES_INT32],2);
-        arrayvar->arrayDimensions[0] = 3;
-        arrayvar->arrayDimensions[1] = 3;
-        arrayvar->arrayDimensionsSize = 2;
-        arrayvar->arrayLength = 9;
-        arrayvar->data = myMultiArray;
-        arrayvar->type = &UA_TYPES[type];
-        UA_Server_addVariableNode(server, arrayvar, qualifiedName, UA_NODEID_NUMERIC(1, ++id),
-                                  UA_NODEID_NUMERIC(1, MATRIXID), UA_NODEID_NUMERIC(0, UA_NS0ID_ORGANIZES), NULL);
-   }
-
-
-#ifdef ENABLE_METHODCALLS
-   UA_Argument inputArguments;
-   UA_Argument_init(&inputArguments);
-   inputArguments.arrayDimensionsSize = -1;
-   inputArguments.arrayDimensions = NULL;
-   inputArguments.dataType = UA_TYPES[UA_TYPES_STRING].typeId;
-   inputArguments.description = UA_LOCALIZEDTEXT("en_US", "A String");
-   inputArguments.name = UA_STRING("Input an integer");
-   inputArguments.valueRank = -1;
-
-   UA_Argument outputArguments;
-   UA_Argument_init(&outputArguments);
-   outputArguments.arrayDimensionsSize = -1;
-   outputArguments.arrayDimensions = NULL;
-   outputArguments.dataType = UA_TYPES[UA_TYPES_STRING].typeId;
-   outputArguments.description = UA_LOCALIZEDTEXT("en_US", "A String");
-   outputArguments.name = UA_STRING("Input an integer");
-   outputArguments.valueRank = -1;
-
-   UA_NodeId methodId; // Retrieve the actual ID if this node if a random id as in UA_NODEID_NUMERIC(1,0) is used
-   UA_StatusCode retvalM = UA_Server_addMethodNode(server, UA_QUALIFIEDNAME(1,"ping"), UA_NODEID_NUMERIC(1,62541),
-                                                  UA_EXPANDEDNODEID_NUMERIC(0, UA_NS0ID_OBJECTSFOLDER), UA_NODEID_NUMERIC(0, UA_NS0ID_HASCOMPONENT),
-                                                  &getMonitoredItems, 1, &inputArguments, 1, &outputArguments, &methodId);
-                                                  
-   if (retvalM == UA_STATUSCODE_GOOD)
-      UA_NodeId_deleteMembers(&methodId);
-                                                  
->>>>>>> f3379eaa
 #endif
    
   // Example for iterating over all nodes referenced by "Objects":

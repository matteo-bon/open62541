--- conflicted
+++ resolved
@@ -294,22 +294,6 @@
 
 START_TEST(ReadSingleAttributeUserWriteMaskWithoutTimestamp) {
     UA_Server *server = makeTestSequence();
-<<<<<<< HEAD
-    UA_DataValue resp;
-    UA_DataValue_init(&resp);
-    UA_ReadRequest rReq;
-    UA_ReadRequest_init(&rReq);
-    rReq.nodesToRead = UA_ReadValueId_new();
-    rReq.nodesToReadSize = 1;
-    rReq.nodesToRead[0].nodeId = UA_NODEID_STRING_ALLOC(1, "the.answer");
-    rReq.nodesToRead[0].attributeId = UA_ATTRIBUTEID_USERWRITEMASK;
-    Service_Read_single(server, &adminSession, UA_TIMESTAMPSTORETURN_NEITHER, &rReq.nodesToRead[0], &resp);
-    UA_UInt32 respval = *(UA_UInt32*)resp.value.data;
-    ck_assert_int_eq(0, resp.value.arrayLength);
-    ck_assert_ptr_eq(&UA_TYPES[UA_TYPES_UINT32], resp.value.type);
-    ck_assert_int_eq(0, respval);
-    UA_ReadRequest_deleteMembers(&rReq);
-=======
 
     UA_ReadValueId rvi;
     UA_ReadValueId_init(&rvi);
@@ -322,7 +306,6 @@
     ck_assert_int_eq(0, resp.value.arrayLength);
     ck_assert_ptr_eq(&UA_TYPES[UA_TYPES_UINT32], resp.value.type);
     ck_assert_int_eq(0,*respval);
->>>>>>> a308b1c6
     UA_DataValue_deleteMembers(&resp);
     UA_Server_delete(server);
 } END_TEST
@@ -503,12 +486,8 @@
         (const UA_VariableNode*)UA_NodeStore_get(server->nodestore, &rvi.nodeId);
     ck_assert_int_eq(0, resp.value.arrayLength);
     ck_assert_ptr_eq(&UA_TYPES[UA_TYPES_BYTE], resp.value.type);
-<<<<<<< HEAD
     ck_assert_int_eq(*(UA_Byte*)resp.value.data, compNode->accessLevel & 0xFF); // 0xFF is the default userAccessLevel
-=======
-    ck_assert_int_eq(*(UA_Byte*)resp.value.data, compNode->userAccessLevel);
     UA_RCU_UNLOCK();
->>>>>>> a308b1c6
     UA_Server_delete(server);
     UA_DataValue_deleteMembers(&resp);
 } END_TEST

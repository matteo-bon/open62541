--- conflicted
+++ resolved
@@ -101,11 +101,7 @@
                                   const void *channelContext) {
     ck_assert(securityPolicy != NULL);
     ck_assert(channelContext != NULL);
-<<<<<<< HEAD
     return keySizes->sym_sig_size;
-=======
-    return 0;
->>>>>>> cef9d545
 }
 
 static size_t
@@ -113,11 +109,7 @@
                                    const void *channelContext) {
     ck_assert(securityPolicy != NULL);
     ck_assert(channelContext != NULL);
-<<<<<<< HEAD
     return keySizes->sym_sig_size;
-=======
-    return 0;
->>>>>>> cef9d545
 }
 
 static size_t

--- conflicted
+++ resolved
@@ -29,15 +29,9 @@
 
     echo "Compile release build for OS X" && echo -en 'travis_fold:start:script.build.osx\\r'
     mkdir -p build && cd build
-<<<<<<< HEAD
-    cmake -DCMAKE_BUILD_TYPE=Release -DUA_ENABLE_AMALGAMATION=ON -DUA_BUILD_EXAMPLES=ON -DUA_BUILD_DOCUMENTATION=ON -DUA_GENERATE_SELFSIGNED=ON ..
-    make -j8
-    tar -pczf open62541-osx.tar.gz ../doc ../server_cert.der ../LICENSE ../AUTHORS ../README.md ./bin/examples/server ./bin/examples/client ./bin/libopen62541.a open62541.h open62541.c
-=======
 	cmake -DCMAKE_BUILD_TYPE=Release -DUA_ENABLE_AMALGAMATION=ON -DUA_BUILD_EXAMPLES=ON ..
     make -j
     tar -pczf open62541-osx.tar.gz ../LICENSE ../AUTHORS ../README.md examples/server examples/client libopen62541.a open62541.h open62541.c
->>>>>>> 304a184e
     cp open62541-osx.tar.gz ..
     cp open62541.h .. #copy single file-release
     cp open62541.c .. #copy single file-release
@@ -46,32 +40,15 @@
 
     echo "Compile multithreaded version" && echo -en 'travis_fold:start:script.build.multithread\\r'
     mkdir -p build && cd build
-<<<<<<< HEAD
-    cmake -DUA_ENABLE_MULTITHREADING=ON -DUA_BUILD_EXAMPLES=ON ..
-    make -j
-    cd .. && rm -rf build
-
-    echo "Compile without discovery version"
-    mkdir -p build && cd build
-    cmake -DUA_ENABLE_DISCOVERY=OFF -DUA_BUILD_EXAMPLES=ON ..
-=======
     cmake -DUA_ENABLE_MULTITHREADING=ON -DUA_BUILD_EXAMPLESERVER=ON -DUA_BUILD_EXAMPLES=ON ..
->>>>>>> 304a184e
     make -j
     cd .. && rm -rf build
 	echo -en 'travis_fold:end:script.build.multithread\\r'
 
     echo "Debug build and unit tests with valgrind" && echo -en 'travis_fold:start:script.build.unit_test\\r'
     mkdir -p build && cd build
-<<<<<<< HEAD
-    cmake -DCMAKE_BUILD_TYPE=Debug -DUA_BUILD_DEMO_NODESET=ON -DUA_BUILD_UNIT_TESTS=ON -DUA_BUILD_EXAMPLES=ON -DUA_ENABLE_COVERAGE=ON ..
-    make -j8 && make test
-    echo "Run valgrind to see if the server leaks memory (just starting up and closing..)"
-    (valgrind --error-exitcode=3 ./bin/server & export pid=$!; sleep 2; kill -INT $pid; wait $pid);
-=======
     cmake -DCMAKE_BUILD_TYPE=Debug -DUA_BUILD_EXAMPLES=ON -DUA_BUILD_UNIT_TESTS=ON -DUA_ENABLE_COVERAGE=OFF -DUA_ENABLE_VALGRIND_UNIT_TESTS=OFF ..
     make -j && make test ARGS="-V"
->>>>>>> 304a184e
     cd .. && rm -rf build
 	echo -en 'travis_fold:end:script.build.unit_test\\r'
 fi
#include "ua_util.h"
#include "ua_server_internal.h"
#include "ua_types_encoding_binary.h"
#include "ua_transport_generated.h"
#include "ua_services.h"
#include "ua_statuscodes.h"
#include "ua_securechannel_manager.h"
#include "ua_session_manager.h"
#include "ua_nodeids.h"

/** Max size of messages that are allocated on the stack */
#define MAX_STACK_MESSAGE 65536

static void processHEL(UA_Connection *connection, const UA_ByteString *msg, size_t *pos) {
    UA_TcpHelloMessage helloMessage;
    if(UA_TcpHelloMessage_decodeBinary(msg, pos, &helloMessage) != UA_STATUSCODE_GOOD) {
        connection->close(connection);
        return;
    }

    connection->remoteConf.maxChunkCount = helloMessage.maxChunkCount;
    connection->remoteConf.maxMessageSize = helloMessage.maxMessageSize;
    connection->remoteConf.protocolVersion = helloMessage.protocolVersion;
    connection->remoteConf.recvBufferSize = helloMessage.receiveBufferSize;
    if(connection->localConf.sendBufferSize > helloMessage.receiveBufferSize)
        connection->localConf.sendBufferSize = helloMessage.receiveBufferSize;
    if(connection->localConf.recvBufferSize > helloMessage.sendBufferSize)
        connection->localConf.recvBufferSize = helloMessage.sendBufferSize;
    connection->remoteConf.sendBufferSize = helloMessage.sendBufferSize;
    connection->state = UA_CONNECTION_ESTABLISHED;
    UA_TcpHelloMessage_deleteMembers(&helloMessage);

    // build acknowledge response
    UA_TcpAcknowledgeMessage ackMessage;
    ackMessage.protocolVersion = connection->localConf.protocolVersion;
    ackMessage.receiveBufferSize = connection->localConf.recvBufferSize;
    ackMessage.sendBufferSize = connection->localConf.sendBufferSize;
    ackMessage.maxMessageSize = connection->localConf.maxMessageSize;
    ackMessage.maxChunkCount = connection->localConf.maxChunkCount;

    UA_TcpMessageHeader ackHeader;
    ackHeader.messageTypeAndFinal = UA_MESSAGETYPEANDFINAL_ACKF;
    ackHeader.messageSize = UA_TcpMessageHeader_calcSizeBinary(&ackHeader) 
        + UA_TcpAcknowledgeMessage_calcSizeBinary(&ackMessage);

    UA_ByteString ack_msg;
    if(connection->getBuffer(connection, &ack_msg, ackHeader.messageSize) != UA_STATUSCODE_GOOD)
        return;

    size_t tmpPos = 0;
    UA_TcpMessageHeader_encodeBinary(&ackHeader, &ack_msg, &tmpPos);
    UA_TcpAcknowledgeMessage_encodeBinary(&ackMessage, &ack_msg, &tmpPos);
    connection->write(connection, &ack_msg);
    connection->releaseBuffer(connection, &ack_msg);
}

static void processOPN(UA_Connection *connection, UA_Server *server, const UA_ByteString *msg,
                       size_t *pos) {
    if(connection->state != UA_CONNECTION_ESTABLISHED) {
        connection->close(connection);
        return;
    }

    UA_UInt32 secureChannelId;
    UA_StatusCode retval = UA_UInt32_decodeBinary(msg, pos, &secureChannelId);

    UA_AsymmetricAlgorithmSecurityHeader asymHeader;
    retval |= UA_AsymmetricAlgorithmSecurityHeader_decodeBinary(msg, pos, &asymHeader);

    UA_SequenceHeader seqHeader;
    retval |= UA_SequenceHeader_decodeBinary(msg, pos, &seqHeader);

    UA_NodeId requestType;
    retval |= UA_NodeId_decodeBinary(msg, pos, &requestType);

    UA_OpenSecureChannelRequest r;
    retval |= UA_OpenSecureChannelRequest_decodeBinary(msg, pos, &r);

    if(retval != UA_STATUSCODE_GOOD || requestType.identifier.numeric != 446) {
        UA_AsymmetricAlgorithmSecurityHeader_deleteMembers(&asymHeader);
        UA_SequenceHeader_deleteMembers(&seqHeader);
        UA_NodeId_deleteMembers(&requestType);
        UA_OpenSecureChannelRequest_deleteMembers(&r);
        connection->close(connection);
        return;
    }

    UA_OpenSecureChannelResponse p;
    UA_OpenSecureChannelResponse_init(&p);
    Service_OpenSecureChannel(server, connection, &r, &p);
    UA_OpenSecureChannelRequest_deleteMembers(&r);

    UA_SecureConversationMessageHeader respHeader;
    respHeader.messageHeader.messageTypeAndFinal = UA_MESSAGETYPEANDFINAL_OPNF;
    respHeader.messageHeader.messageSize = 0;
    respHeader.secureChannelId = p.securityToken.channelId;

    UA_NodeId responseType = UA_NODEID_NUMERIC(0, UA_NS0ID_OPENSECURECHANNELRESPONSE +
                                               UA_ENCODINGOFFSET_BINARY);

    respHeader.messageHeader.messageSize =
        UA_SecureConversationMessageHeader_calcSizeBinary(&respHeader)
        + UA_AsymmetricAlgorithmSecurityHeader_calcSizeBinary(&asymHeader)
        + UA_SequenceHeader_calcSizeBinary(&seqHeader)
        + UA_NodeId_calcSizeBinary(&responseType)
        + UA_OpenSecureChannelResponse_calcSizeBinary(&p);

    UA_ByteString resp_msg;
    retval = connection->getBuffer(connection, &resp_msg, respHeader.messageHeader.messageSize);
    if(retval != UA_STATUSCODE_GOOD) {
        UA_OpenSecureChannelResponse_deleteMembers(&p);
        UA_AsymmetricAlgorithmSecurityHeader_deleteMembers(&asymHeader);
        return;
    }
        
    size_t tmpPos = 0;
    UA_SecureConversationMessageHeader_encodeBinary(&respHeader, &resp_msg, &tmpPos);
    UA_AsymmetricAlgorithmSecurityHeader_encodeBinary(&asymHeader, &resp_msg, &tmpPos); // just mirror back
    UA_SequenceHeader_encodeBinary(&seqHeader, &resp_msg, &tmpPos); // just mirror back
    UA_NodeId_encodeBinary(&responseType, &resp_msg, &tmpPos);
    UA_OpenSecureChannelResponse_encodeBinary(&p, &resp_msg, &tmpPos);
    UA_OpenSecureChannelResponse_deleteMembers(&p);
    UA_AsymmetricAlgorithmSecurityHeader_deleteMembers(&asymHeader);

    connection->write(connection, &resp_msg);
    connection->releaseBuffer(connection, &resp_msg);
}

static void init_response_header(const UA_RequestHeader *p, UA_ResponseHeader *r) {
    r->requestHandle = p->requestHandle;
    r->stringTableSize = 0;
    r->timestamp = UA_DateTime_now();
}

/* The request/response are casted to the header (first element of their struct) */
static void invoke_service(UA_Server *server, UA_SecureChannel *channel,
                           UA_RequestHeader *request, UA_ResponseHeader *response,
                           void (*service)(UA_Server*, UA_Session*, void*, void*)) {
    init_response_header(request, response);
    /* try to get the session from the securechannel first */
    UA_Session *session = UA_SecureChannel_getSession(channel, &request->authenticationToken);
    if(!session)
        session = UA_SessionManager_getSession(&server->sessionManager, &request->authenticationToken);
    if(!session)
        response->serviceResult = UA_STATUSCODE_BADSESSIONIDINVALID;
    else if(session->activated == UA_FALSE) {
        response->serviceResult = UA_STATUSCODE_BADSESSIONNOTACTIVATED;
        /* the session is invalidated */
        UA_SessionManager_removeSession(&server->sessionManager, &request->authenticationToken);
    }
    else if(session->channel != channel)
        response->serviceResult = UA_STATUSCODE_BADSESSIONIDINVALID;
    else {
            UA_Session_updateLifetime(session);
            service(server, session, request, response);
    }
}

#define INVOKE_SERVICE(TYPE) do {                                       \
        UA_##TYPE##Request p;                                           \
        UA_##TYPE##Response r;                                          \
        if(UA_##TYPE##Request_decodeBinary(msg, pos, &p))               \
            return;                                                     \
        UA_##TYPE##Response_init(&r);                                   \
<<<<<<< HEAD
        init_response_header(&p.requestHeader, &r.responseHeader);      \
        if(!clientChannel->session || !UA_NodeId_equal(&clientChannel->session->authenticationToken,\
                &p.requestHeader.authenticationToken))                  \
            r.responseHeader.serviceResult = UA_STATUSCODE_BADSESSIONIDINVALID;     \
        else if(clientChannel->session->channel != clientChannel){      \
            r.responseHeader.serviceResult = UA_STATUSCODE_BADSECURECHANNELIDINVALID; \
        }                                                               \
        else if(clientChannel->session->activated == UA_FALSE){         \
            UA_SessionManager_removeSession(&server->sessionManager, &clientChannel->session->sessionId); \
            r.responseHeader.serviceResult = UA_STATUSCODE_BADSESSIONNOTACTIVATED; \
        }else{                                                          \
            clientSession = clientChannel->session;                     \
            Service_##TYPE(server, clientSession, &p, &r);              \
        }                                                               \
=======
        invoke_service(server, clientChannel, &p.requestHeader,         \
                       &r.responseHeader,                               \
                       (void (*)(UA_Server*, UA_Session*, void*,void*))Service_##TYPE); \
>>>>>>> 0aaf46d6
        UA_##TYPE##Request_deleteMembers(&p);                           \
        retval = connection->getBuffer(connection, &message,            \
                     headerSize + UA_##TYPE##Response_calcSizeBinary(&r)); \
        if(retval != UA_STATUSCODE_GOOD) {                              \
            UA_##TYPE##Response_deleteMembers(&r);                      \
            return;                                                     \
        }                                                               \
        UA_##TYPE##Response_encodeBinary(&r, &message, &messagePos);    \
        UA_##TYPE##Response_deleteMembers(&r);                          \
} while(0)

static void processMSG(UA_Connection *connection, UA_Server *server, const UA_ByteString *msg, size_t *pos) {
    // 1) Read in the securechannel
    UA_UInt32 secureChannelId;
    UA_StatusCode retval = UA_UInt32_decodeBinary(msg, pos, &secureChannelId);
    if(retval != UA_STATUSCODE_GOOD)
        return;

    UA_SecureChannel *clientChannel = connection->channel;
#ifdef EXTENSION_STATELESS
    UA_SecureChannel anonymousChannel;
    if(!clientChannel) {
        UA_SecureChannel_init(&anonymousChannel);
        anonymousChannel.session = &anonymousSession;
        clientChannel = &anonymousChannel;
    }
#endif

    // 2) Read the security header
    UA_UInt32 tokenId;
    UA_SequenceHeader sequenceHeader;
    retval = UA_UInt32_decodeBinary(msg, pos, &tokenId);
    retval |= UA_SequenceHeader_decodeBinary(msg, pos, &sequenceHeader);
    if(retval != UA_STATUSCODE_GOOD)
        return;

    //UA_SecureChannel_checkSequenceNumber(channel,sequenceHeader.sequenceNumber);
    //UA_SecureChannel_checkRequestId(channel,sequenceHeader.requestId);
    clientChannel->sequenceNumber = sequenceHeader.sequenceNumber;
    clientChannel->requestId = sequenceHeader.requestId;

    // 3) Build the header and compute the header size
    UA_SecureConversationMessageHeader respHeader;
    respHeader.messageHeader.messageTypeAndFinal = UA_MESSAGETYPEANDFINAL_MSGF;
    respHeader.messageHeader.messageSize = 0;
    respHeader.secureChannelId = clientChannel->securityToken.channelId;

    UA_SymmetricAlgorithmSecurityHeader symSecHeader;
    symSecHeader.tokenId = clientChannel->securityToken.tokenId;

    UA_SequenceHeader seqHeader;
    seqHeader.sequenceNumber = clientChannel->sequenceNumber;
    seqHeader.requestId = clientChannel->requestId;

    // 4) process the request
    UA_ByteString message;
    UA_NodeId requestType;
    if(UA_NodeId_decodeBinary(msg, pos, &requestType))
        return;
    if(requestType.identifierType != UA_NODEIDTYPE_NUMERIC) {
        UA_NodeId_deleteMembers(&requestType);
        return;
    }

    UA_NodeId response_nodeid = UA_NODEID_NUMERIC(0, requestType.identifier.numeric + 3);
    UA_UInt32 headerSize = UA_SecureConversationMessageHeader_calcSizeBinary(&respHeader)
        + UA_SymmetricAlgorithmSecurityHeader_calcSizeBinary(&symSecHeader)
        + UA_SequenceHeader_calcSizeBinary(&seqHeader)
        + UA_NodeId_calcSizeBinary(&response_nodeid);
    size_t messagePos = headerSize;

    //subtract UA_ENCODINGOFFSET_BINARY for binary encoding
    switch(requestType.identifier.numeric - UA_ENCODINGOFFSET_BINARY) {
    case UA_NS0ID_GETENDPOINTSREQUEST: {
        UA_GetEndpointsRequest  p;
        UA_GetEndpointsResponse r;
        if(UA_GetEndpointsRequest_decodeBinary(msg, pos, &p))
            return;
        UA_GetEndpointsResponse_init(&r);
        init_response_header(&p.requestHeader, &r.responseHeader);
        Service_GetEndpoints(server, &p, &r);
        UA_GetEndpointsRequest_deleteMembers(&p);
        retval = connection->getBuffer(connection, &message, headerSize + UA_GetEndpointsResponse_calcSizeBinary(&r));
        if(retval != UA_STATUSCODE_GOOD) {
            UA_GetEndpointsResponse_deleteMembers(&r);
            return;
        }
        UA_GetEndpointsResponse_encodeBinary(&r, &message, &messagePos);
        UA_GetEndpointsResponse_deleteMembers(&r);
        break;
    }

    case UA_NS0ID_FINDSERVERSREQUEST: {
        UA_FindServersRequest  p;
        UA_FindServersResponse r;
        if(UA_FindServersRequest_decodeBinary(msg, pos, &p))
            return;
        UA_FindServersResponse_init(&r);
        init_response_header(&p.requestHeader, &r.responseHeader);
        Service_FindServers(server, &p, &r);
        UA_FindServersRequest_deleteMembers(&p);
        retval = connection->getBuffer(connection, &message, headerSize + UA_FindServersResponse_calcSizeBinary(&r));
        if(retval != UA_STATUSCODE_GOOD) {
            UA_FindServersResponse_deleteMembers(&r);
            return;
        }
        UA_FindServersResponse_encodeBinary(&r, &message, &messagePos);
        UA_FindServersResponse_deleteMembers(&r);
        break;
    }

    case UA_NS0ID_CREATESESSIONREQUEST: {
        UA_CreateSessionRequest  p;
        UA_CreateSessionResponse r;
        if(UA_CreateSessionRequest_decodeBinary(msg, pos, &p))
            return;
        UA_CreateSessionResponse_init(&r);
        init_response_header(&p.requestHeader, &r.responseHeader);
        Service_CreateSession(server, clientChannel, &p, &r);
        UA_CreateSessionRequest_deleteMembers(&p);
        retval = connection->getBuffer(connection, &message, headerSize + UA_CreateSessionResponse_calcSizeBinary(&r));
        if(retval != UA_STATUSCODE_GOOD) {
            UA_CreateSessionResponse_deleteMembers(&r);
            return;
        }
        UA_CreateSessionResponse_encodeBinary(&r, &message, &messagePos);
        UA_CreateSessionResponse_deleteMembers(&r);
        break;
    }

    case UA_NS0ID_ACTIVATESESSIONREQUEST: {
        UA_ActivateSessionRequest  p;
        UA_ActivateSessionResponse r;
        if(UA_ActivateSessionRequest_decodeBinary(msg, pos, &p))
            return;
        UA_ActivateSessionResponse_init(&r);
        init_response_header(&p.requestHeader, &r.responseHeader);
        Service_ActivateSession(server, clientChannel, &p, &r);
        UA_ActivateSessionRequest_deleteMembers(&p);
        retval = connection->getBuffer(connection, &message, headerSize + UA_ActivateSessionResponse_calcSizeBinary(&r));
        if(retval != UA_STATUSCODE_GOOD) {
            UA_ActivateSessionResponse_deleteMembers(&r);
            return;
        }
        UA_ActivateSessionResponse_encodeBinary(&r, &message, &messagePos);
        UA_ActivateSessionResponse_deleteMembers(&r);
        break;
    }
    
    case UA_NS0ID_CLOSESESSIONREQUEST:
        INVOKE_SERVICE(CloseSession);
        break;
    case UA_NS0ID_READREQUEST:
        INVOKE_SERVICE(Read);
        break;
    case UA_NS0ID_WRITEREQUEST:
        INVOKE_SERVICE(Write);
        break;
    case UA_NS0ID_BROWSEREQUEST:
        INVOKE_SERVICE(Browse);
        break;
    case UA_NS0ID_BROWSENEXTREQUEST:
        INVOKE_SERVICE(BrowseNext);
        break;
    case UA_NS0ID_ADDREFERENCESREQUEST:
        INVOKE_SERVICE(AddReferences);
        break;
    case UA_NS0ID_REGISTERNODESREQUEST:
        INVOKE_SERVICE(RegisterNodes);
        break;
    case UA_NS0ID_UNREGISTERNODESREQUEST:
        INVOKE_SERVICE(UnregisterNodes);
        break;
    case UA_NS0ID_TRANSLATEBROWSEPATHSTONODEIDSREQUEST:
        INVOKE_SERVICE(TranslateBrowsePathsToNodeIds);
        break;

#ifdef ENABLESUBSCRIPTIONS    
    case UA_NS0ID_CREATESUBSCRIPTIONREQUEST:
        INVOKE_SERVICE(CreateSubscription);
        break;
    case UA_NS0ID_PUBLISHREQUEST:
        INVOKE_SERVICE(Publish);
        break;
    case UA_NS0ID_DELETESUBSCRIPTIONSREQUEST:
        INVOKE_SERVICE(DeleteSubscriptions);
        break;
    case UA_NS0ID_CREATEMONITOREDITEMSREQUEST:
        INVOKE_SERVICE(CreateMonitoredItems);
        break;
    case UA_NS0ID_DELETEMONITOREDITEMSREQUEST:
        INVOKE_SERVICE(DeleteMonitoredItems);
        break;
#endif

    default: {
        if(requestType.namespaceIndex == 0 && requestType.identifier.numeric==787){
            UA_LOG_INFO(server->logger, UA_LOGCATEGORY_COMMUNICATION,
                        "Client requested a subscription that are not supported, the message will be skipped");
        }else{
            UA_LOG_INFO(server->logger, UA_LOGCATEGORY_COMMUNICATION, "Unknown request: NodeId(ns=%d, i=%d)",
                        requestType.namespaceIndex, requestType.identifier.numeric);
        }
        UA_RequestHeader  p;
        UA_ResponseHeader r;
        if(UA_RequestHeader_decodeBinary(msg, pos, &p) != UA_STATUSCODE_GOOD)
            return;
        UA_ResponseHeader_init(&r);
        init_response_header(&p, &r);
        r.serviceResult = UA_STATUSCODE_BADSERVICEUNSUPPORTED;
#ifdef EXTENSION_STATELESS
        if(retval != UA_STATUSCODE_GOOD)
            r.serviceResult = retval;
#endif
        UA_RequestHeader_deleteMembers(&p);
        retval = connection->getBuffer(connection, &message, headerSize + UA_ResponseHeader_calcSizeBinary(&r));
        if(retval != UA_STATUSCODE_GOOD) {
            UA_ResponseHeader_deleteMembers(&r);
            return;
        }
        UA_ResponseHeader_encodeBinary(&r, &message, &messagePos);
        UA_ResponseHeader_deleteMembers(&r);
        response_nodeid = UA_NODEID_NUMERIC(0, UA_NS0ID_RESPONSEHEADER + UA_ENCODINGOFFSET_BINARY);
        break;
    }
    }

    messagePos = 0;
    respHeader.messageHeader.messageSize = message.length;
    UA_SecureConversationMessageHeader_encodeBinary(&respHeader, &message, &messagePos);
    UA_SymmetricAlgorithmSecurityHeader_encodeBinary(&symSecHeader, &message, &messagePos);
    UA_SequenceHeader_encodeBinary(&seqHeader, &message, &messagePos);
    UA_NodeId_encodeBinary(&response_nodeid, &message, &messagePos);

    // todo: sign & encrypt

    // 5) Send it over the wire.
    connection->write(connection, &message);
    connection->releaseBuffer(connection, &message);
}

static void processCLO(UA_Connection *connection, UA_Server *server, const UA_ByteString *msg, size_t *pos) {
    UA_UInt32 secureChannelId;
    UA_StatusCode retval = UA_UInt32_decodeBinary(msg, pos, &secureChannelId);
    if(retval != UA_STATUSCODE_GOOD || !connection->channel ||
       connection->channel->securityToken.channelId != secureChannelId)
        return;
    Service_CloseSecureChannel(server, secureChannelId);
}

void UA_Server_processBinaryMessage(UA_Server *server, UA_Connection *connection, UA_ByteString *msg) {
    if(msg->length <= 0)
        return;
    size_t pos = 0;
    UA_TcpMessageHeader tcpMessageHeader;
    do {
        if(UA_TcpMessageHeader_decodeBinary(msg, &pos, &tcpMessageHeader) != UA_STATUSCODE_GOOD) {
            UA_LOG_INFO(server->logger, UA_LOGCATEGORY_COMMUNICATION, "Decoding of message header failed");
            connection->close(connection);
            break;
        }

        size_t targetpos = pos - 8 + tcpMessageHeader.messageSize;

        switch(tcpMessageHeader.messageTypeAndFinal & 0xffffff) {
        case UA_MESSAGETYPEANDFINAL_HELF & 0xffffff:
            processHEL(connection, msg, &pos);
            break;
        case UA_MESSAGETYPEANDFINAL_OPNF & 0xffffff:
            processOPN(connection, server, msg, &pos);
            break;
        case UA_MESSAGETYPEANDFINAL_MSGF & 0xffffff:
#ifdef EXTENSION_STATELESS
            processMSG(connection, server, msg, &pos);
            break;
#endif
            if(connection->state != UA_CONNECTION_ESTABLISHED) {
                connection->close(connection);
                break;
            }
            processMSG(connection, server, msg, &pos);
            break;
        case UA_MESSAGETYPEANDFINAL_CLOF & 0xffffff:
            processCLO(connection, server, msg, &pos);
            connection->close(connection);
            return;
        }

        UA_TcpMessageHeader_deleteMembers(&tcpMessageHeader);
        if(pos != targetpos) {
            UA_LOG_INFO(server->logger, UA_LOGCATEGORY_COMMUNICATION,
                        "The message was not entirely processed, skipping to the end");
            pos = targetpos;
        }
    } while(msg->length > (UA_Int32)pos);
}<|MERGE_RESOLUTION|>--- conflicted
+++ resolved
@@ -162,26 +162,9 @@
         if(UA_##TYPE##Request_decodeBinary(msg, pos, &p))               \
             return;                                                     \
         UA_##TYPE##Response_init(&r);                                   \
-<<<<<<< HEAD
-        init_response_header(&p.requestHeader, &r.responseHeader);      \
-        if(!clientChannel->session || !UA_NodeId_equal(&clientChannel->session->authenticationToken,\
-                &p.requestHeader.authenticationToken))                  \
-            r.responseHeader.serviceResult = UA_STATUSCODE_BADSESSIONIDINVALID;     \
-        else if(clientChannel->session->channel != clientChannel){      \
-            r.responseHeader.serviceResult = UA_STATUSCODE_BADSECURECHANNELIDINVALID; \
-        }                                                               \
-        else if(clientChannel->session->activated == UA_FALSE){         \
-            UA_SessionManager_removeSession(&server->sessionManager, &clientChannel->session->sessionId); \
-            r.responseHeader.serviceResult = UA_STATUSCODE_BADSESSIONNOTACTIVATED; \
-        }else{                                                          \
-            clientSession = clientChannel->session;                     \
-            Service_##TYPE(server, clientSession, &p, &r);              \
-        }                                                               \
-=======
         invoke_service(server, clientChannel, &p.requestHeader,         \
                        &r.responseHeader,                               \
                        (void (*)(UA_Server*, UA_Session*, void*,void*))Service_##TYPE); \
->>>>>>> 0aaf46d6
         UA_##TYPE##Request_deleteMembers(&p);                           \
         retval = connection->getBuffer(connection, &message,            \
                      headerSize + UA_##TYPE##Response_calcSizeBinary(&r)); \
